import collections
import copy
import math
import typing as typ
from functools import partial
from multiprocessing import Pool

import numpy as np
import scipy as sp  # type: ignore[import]
import torch as th
import torch.nn as nn
import torch.nn.utils.prune as prune
import torch_geometric as pyg  # type: ignore[import]
import tqdm  # type: ignore[import]
from scipy.sparse import coo_array  # type: ignore[import]


th.multiprocessing.set_sharing_strategy("file_system")

# from layers import Conv2d
# from layers import Linear

__all__ = [
    "generate_mask_parameters",
    "SynFlow",
    "Mag",
    "Taylor1ScorerAbs",
    "Rand",
    "RandGlobal",
    "SNIP",
    "GraSP",
    "check_sparsity",
    "check_sparsity_dict",
    "prune_model_identity",
    "prune_model_custom",
    "extract_mask",
    "ERK",
    "PHEW",
    "Ramanujan",
    "get_coo_state_dict",
]


def masks(module):
    r"""Returns an iterator over modules masks, yielding the mask."""
    for name, buf in module.named_buffers():
        if "mask" in name:
            yield buf


def generate_mask_parameters(model, global_mask, exception=None):
    r"""Returns an iterator over models prunable parameters, yielding both the
    mask and parameter tensors.
    """
    for name, module in model.named_modules():
        if exception is not None and exception in name:
            continue
        if isinstance(module, (nn.Conv2d, nn.Linear)):
            mask = th.ones_like(module.weight)
            prune.CustomFromMask.apply(module, "weight", mask)
            if global_mask is not None:
                module.weight_mask.copy_(global_mask[f"{name}.weight"])
            yield module.weight_mask, module.weight_orig


class Pruner:
    def __init__(self, masked_parameters: typ.Iterator[typ.List[th.Tensor]]):
        self.masked_parameters = list(masked_parameters)
        self.scores = {}  # type: ignore[var-annotated]

    def score(self, model, loss, dataloader, device):
        raise NotImplementedError

    def _global_mask(self, sparsity):
        r"""Updates masks of model with scores by sparsity level globally."""
        # # Set score for masked parameters to -inf
        # for mask, param in self.masked_parameters:
        #     score = self.scores[id(param)]
        #     score[mask == 0.0] = -np.inf

        # Threshold scores
        global_scores = th.cat([th.flatten(v) for v in self.scores.values()])
        k = int((1 - sparsity) * global_scores.numel())
        if not k < 1:
            threshold = global_scores.topk(k)[0][-1]
            for mask, param in self.masked_parameters:
                score = self.scores[id(param)]
                zero = th.tensor([0.0]).to(mask.device)
                one = th.tensor([1.0]).to(mask.device)
                mask.copy_(th.where(score <= threshold, zero, one))

    def _local_mask(self, sparsity):
        r"""Updates masks of model with scores by sparsity level parameter-wise."""
        for mask, param in self.masked_parameters:
            score = self.scores[id(param)]
            k = int((1 - sparsity) * score.numel())
            if not k < 1:
                threshold, _ = th.kthvalue(th.flatten(score), k)
                zero = th.tensor([0.0]).to(mask.device)
                one = th.tensor([1.0]).to(mask.device)
                mask.copy_(th.where(score <= threshold, zero, one))

    def mask(self, sparsity, scope):
        r"""Updates masks of model with scores by sparsity according to scope."""
        if scope == "global":
            self._global_mask(sparsity)
        if scope == "local":
            self._local_mask(sparsity)

    @th.no_grad()
    def apply_mask(self):
        r"""Applies mask to prunable parameters."""
        for mask, param in self.masked_parameters:
            param.mul_(mask)

    def alpha_mask(self, alpha):
        r"""Set all masks to alpha in model."""
        for mask, _ in self.masked_parameters:
            mask.fill_(alpha)

    # Based on https://github.com/facebookresearch/open_lth/blob/master/utils/tensor_utils.py#L43
    def shuffle(self):
        for mask, _ in self.masked_parameters:
            shape = mask.shape
            perm = th.randperm(mask.nelement())
            mask = mask.reshape(-1)[perm].reshape(shape)

    def invert(self):
        for v in self.scores.values():
            v.div_(v**2)

    def stats(self):
        r"""Returns remaining and total number of prunable parameters."""
        remaining_params, total_params = 0, 0
        for mask, _ in self.masked_parameters:
            remaining_params += mask.detach().cpu().numpy().sum()
            total_params += mask.numel()
        return remaining_params, total_params


class SynFlow(Pruner):
    def __init__(self, masked_parameters):
        super(SynFlow, self).__init__(masked_parameters)

    def score(self, model, loss, dataloader, device, num_iteration=-1, **kwargs):
        @th.no_grad()
        def linearize(model):
            # model.double()
            signs = {}
            for name, param in model.state_dict().items():
                signs[name] = th.sign(param)
                param.abs_()
            return signs

        @th.no_grad()
        def nonlinearize(model, signs):
            # model.float()
            for name, param in model.state_dict().items():
                param.mul_(signs[name])

        signs = linearize(model)

        (data, _) = next(iter(dataloader))
        input_dim = list(data[0, :].shape)
        input = th.ones([1] + input_dim).to(device)  # , dtype=th.float64).to(device)
        output = model(input)
        th.sum(output).backward()

        for _, p in self.masked_parameters:
            self.scores[id(p)] = th.clone(p.grad * p).detach().abs_()
            p.grad.data.zero_()

        nonlinearize(model, signs)


class Mag(Pruner):
    def __init__(self, masked_parameters):
        super(Mag, self).__init__(masked_parameters)

<<<<<<< HEAD
    def score(self, *args, **kwargs):
=======
    def score(self, *args, **kwargs): 
>>>>>>> 8299ef4a
        for _, p in self.masked_parameters:
            self.scores[id(p)] = th.clone(p.data).detach().abs_()


class Rand(Pruner):
    def __init__(self, masked_parameters):
        super(Rand, self).__init__(masked_parameters)

    def score(self, model, loss, dataloader, device, num_iteration=-1, **kwargs):
        for _, p in self.masked_parameters:
            self.scores[id(p)] = th.randn_like(p)


class RandGlobal(Pruner):
    def __init__(self, masked_parameters):
        super(RandGlobal, self).__init__(masked_parameters)

    def score(self, model, loss, dataloader, device, num_iteration=-1, **kwargs):
        for _, p in self.masked_parameters:
            self.scores[id(p)] = th.rand_like(p) * p.abs()


# Based on https://github.com/mi-lad/snip/blob/master/snip.py#L18
class SNIP(Pruner):
    def __init__(self, masked_parameters):
        super(SNIP, self).__init__(masked_parameters)

    def score(self, model, loss, dataloader, device, num_iteration=-1, **kwargs):

        scaler = kwargs.get("scaler", None)

        # allow masks to have gradient
        for m, _ in self.masked_parameters:
            m.requires_grad = True

        # compute gradient
        for batch_idx, (data, target) in enumerate(dataloader):
            data, target = data.to(device), target.to(device)
            output = model(data)
            _loss = loss(output, target)
            if scaler:
                scaler.scale(_loss).backward()
            else:
                _loss.backward()

            if batch_idx > num_iteration > 0:
                break

        # calculate score |g * theta|
        for m, p in self.masked_parameters:
            self.scores[id(p)] = th.clone(m.grad).detach().abs_()
            p.grad.data.zero_()
            m.grad.data.zero_()
            m.requires_grad = False

        # normalize score
        all_scores = th.cat([th.flatten(v) for v in self.scores.values()])
        norm = th.sum(all_scores)
        for _, p in self.masked_parameters:
            self.scores[id(p)].div_(norm)


# Based on https://github.com/alecwangcq/GraSP/blob/master/pruner/GraSP.py#L49
class GraSP(Pruner):
    def __init__(self, masked_parameters):
        super(GraSP, self).__init__(masked_parameters)
        self.temp = 200
        self.eps = 1e-10

    def score(self, model, loss, dataloader, device, num_iteration=-1, **kwargs):

        # first gradient vector without computational graph
        stopped_grads = 0
        for batch_idx, (data, target) in enumerate(dataloader):
            data, target = data.to(device), target.to(device)
            output = model(data) / self.temp
            L = loss(output, target)

            grads = th.autograd.grad(
                L, [p for (_, p) in self.masked_parameters], create_graph=False
            )
            flatten_grads = th.cat([g.reshape(-1) for g in grads if g is not None])
            stopped_grads += flatten_grads

            if batch_idx > num_iteration > 0:
                break

        # second gradient vector with computational graph
        for batch_idx, (data, target) in enumerate(dataloader):
            data, target = data.to(device), target.to(device)
            output = model(data) / self.temp
            L = loss(output, target)

            grads = th.autograd.grad(
                L, [p for (_, p) in self.masked_parameters], create_graph=True
            )
            flatten_grads = th.cat([g.reshape(-1) for g in grads if g is not None])

            gnorm = (stopped_grads * flatten_grads).sum()
            gnorm.backward()
            if batch_idx > num_iteration > 0:
                break

        # calculate score Hg * theta (negate to remove top percent)
        for _, p in self.masked_parameters:
            self.scores[id(p)] = th.clone(p.grad * p.data).detach()
            p.grad.data.zero_()

        # normalize score
        all_scores = th.cat([th.flatten(v) for v in self.scores.values()])
        norm = th.abs(th.sum(all_scores)) + self.eps
        for _, p in self.masked_parameters:
            self.scores[id(p)].div_(norm)


class Taylor1ScorerAbs(Pruner):
    def __init__(self, masked_parameters):
        super(Taylor1ScorerAbs, self).__init__(masked_parameters)

    def score(self, model, loss, dataloader, device, num_iteration=-1, **kwargs):

        for batch_idx, (data, target) in enumerate(dataloader):
            data, target = data.to(device), target.to(device)
            output = model(data)
            loss(output, target).backward()
            if batch_idx > num_iteration > 0:
                break

        for _, p in self.masked_parameters:
            self.scores[id(p)] = th.clone(p.grad * p).detach().abs_()
            p.grad.data.zero_()


class ERK(Pruner):
    """ERK pruning method

    code is copy and modified from snippet in FreeTicket github
    """

    def __init__(self, masked_parameters):
        """TODO: to be defined.

        :masked_parameters: TODO

        """
        Pruner.__init__(self, masked_parameters)

    def score(self, *args, **kwargs):
        pass

    def mask(self, sparsity, scope=None):
        r"""Updates masks of model with scores by sparsity according to scope."""
        total_params = 0
        for mask, weight in self.masked_parameters:
            total_params += weight.numel()
        is_epsilon_valid = False
        erk_power_scale = 1.0
        dense_layers = set()
        density = 1 - sparsity
        while not is_epsilon_valid:
            divisor = 0
            rhs = 0
            raw_probabilities = {}
            for name, (mask, params) in enumerate(self.masked_parameters):
                n_param = np.prod(params.shape)
                n_zeros = n_param * (1 - density)
                n_ones = n_param * density

                if name in dense_layers:
                    # See `- default_sparsity * (N_3 + N_4)` part of the equation above.
                    rhs -= n_zeros

                else:
                    # Corresponds to `(1 - default_sparsity) * (N_1 + N_2)` part of the
                    # equation above.
                    rhs += n_ones
                    # Erdos-Renyi probability: epsilon * (n_in + n_out / n_in * n_out).
                    raw_probabilities[name] = (
                        np.sum(mask.shape) / np.prod(mask.shape)
                    ) ** erk_power_scale
                    # Note that raw_probabilities[mask] * n_param gives the individual
                    # elements of the divisor.
                    divisor += raw_probabilities[name] * n_param
            # By multipliying individual probabilites with epsilon, we should get the
            # number of parameters per layer correctly.
            epsilon = rhs / divisor
            # If epsilon * raw_probabilities[mask.name] > 1. We set the sparsities of that
            # mask to 0., so they become part of dense_layers sets.
            max_prob = np.max(list(raw_probabilities.values()))
            max_prob_one = max_prob * epsilon
            if max_prob_one > 1:
                is_epsilon_valid = False
                for mask_name, mask_raw_prob in raw_probabilities.items():
                    if mask_raw_prob == max_prob:
                        print(f"Sparsity of var:{mask_name} had to be set to 0.")
                        dense_layers.add(mask_name)
            else:
                is_epsilon_valid = True
        self.density_dict = {}
        total_nonzero = 0.0
        # With the valid epsilon, we can set sparsities of the remaning layers.
        for name, (mask, params) in enumerate(self.masked_parameters):
            n_param = np.prod(mask.shape)
            if name in dense_layers:
                self.density_dict[name] = 1.0
            else:
                probability_one = epsilon * raw_probabilities[name]
                self.density_dict[name] = probability_one
            mask.data.copy_((th.rand(mask.shape) < self.density_dict[name]).float())
            total_nonzero += self.density_dict[name] * mask.numel()

        # print(f"{epsilon=}")
        # print(f"{raw_probabilities=}")
        # print(f"{self.density_dict=}")


class PHEW(Pruner):
    """Docstring for PHEW."""

    def __init__(self, masked_parameters):
        """TODO: to be defined.

        :masked_parameters: TODO

        """
        Pruner.__init__(self, masked_parameters)

    def score(self, *args, **kwargs):
        pass

    def mask(self, sparsity, scope=None):
        parameters = [mask[1] for mask in self.masked_parameters]
        prob, reverse_prob, kernel_prob = phew_utils.generate_probability(parameters)

        weight_masks, bias_masks = phew_utils.generate_masks(
            [th.zeros_like(p) for p in parameters]
        )

        prune_perc = sparsity * 100
        weight_masks, bias_masks = phew_utils.phew_masks(
            parameters,
            prune_perc,
            prob,
            reverse_prob,
            kernel_prob,
            weight_masks,
            bias_masks,
            verbose=True,
        )
        for i, (m, _) in enumerate(self.masked_parameters):
            m.data.copy_(weight_masks[i].data)


class Ramanujan(ERK):

    """Ramanujan base PaI pruning approach"""

    def __init__(self, masked_parameters):
        """TODO: to be defined."""
        super().__init__(masked_parameters)
        self.top_masks: typ.List[th.Tensor] = None
        self.top_score: float = 0.0

    @staticmethod
    @th.no_grad()
    def linearize(model):
        # model.double()
        signs = {}
        for name, param in model.state_dict().items():
            signs[name] = th.sign(param)
            param.abs_()
        return signs

    @staticmethod
    @th.no_grad()
    def nonlinearize(model, signs):
        # model.float()
        for name, param in model.state_dict().items():
            if "_mask" in name:
                continue
            param.mul_(signs[name])

    def forward(self, model, dataloader, device):
        model.zero_grad()
        (data, _) = next(iter(dataloader))
        input_dim = list(data[0, :].shape)
        _input = th.ones([1] + input_dim).to(device)  # , dtype=th.float64).to(device)
        output = model(_input)
        th.sum(output).backward()
        # for batch_idx, (data, target) in enumerate(dataloader):
        # data, target = data.to(device), target.to(device)
        # output = model(data)  # / self.temp
        # L = self.loss(output, target)
        # L.backward()

    def score(self, model, loss, dataloader, device):
        self.model = model
        self.loss = loss
        self.dataloader = dataloader
        self.device = device

        # self.model = self.model.to(device)

    def mask(self, sparsity, scope=None):

        old_masks: typ.Optional[typ.List[th.Tensor]] = None
        dense_grads: typ.Optional[typ.List[th.Tensor]] = None
        old_mask_grads: typ.Optional[typ.List[th.Tensor]] = None

        if not hasattr(self, "density_dict"):
            self.forward(self.model, self.dataloader, self.device)
            self.dense_grads = [
                w.grad.data.norm() / w.numel() for _, w in self.masked_parameters
            ]
            self.model.zero_grad()
            super().mask(sparsity, scope)  # get initial random mask from ERK
            # self.forward(self.model, self.dataloader, self.device)
            # old_mask_grads = [
            # w.grad.data.norm() / m.sum() for m, w in self.masked_parameters
            # ]
            # for mask, weight in self.masked_parameters:
            # mask.data.copy_(th.ones_like(mask))
            # self.forward(self.model, self.dataloader, self.device)
            # dense_grads = [
            # w.grad.data.norm() / w.numel() for _, w in self.masked_parameters
            # ]
            # # first time running mask
            # print(
            # f"norm of diff of previous mask {(th.Tensor(dense_grads) - th.Tensor(old_mask_grads)).norm()}"
            # )
        dense_grads = self.dense_grads

        # else:
        # subsequent time running mask
        old_masks = [m.data.clone() for m, _ in self.masked_parameters]
        self.forward(self.model, self.dataloader, self.device)
        old_mask_grads = [
            w.grad.data.norm() / m.sum() for m, w in self.masked_parameters
        ]

        # for mask, weight in self.masked_parameters:
        # mask.copy_(th.ones_like(mask))

        # for old_mask_data, (mask, weight) in zip(old_masks, self.masked_parameters):
        # mask.data.copy_(old_mask_data)

        print(
            f"difference of norm: {(th.Tensor(dense_grads) - th.Tensor(old_mask_grads)).norm()}"
        )

        input_bias: typ.Optional[th.Tensor] = None
        signs = self.linearize(self.model)

        for name, (mask, weight) in enumerate(self.masked_parameters):
            print(f"#########{name=}##########")

            if (erk_density := self.density_dict[name]) < 1.0:

                num_edges = int(erk_density * math.prod(mask.shape))
                shape = mask.shape

                self.forward(self.model, self.dataloader, self.device)

                # bias = th.clone(weight.grad * weight).detach().cpu().abs_()

                weighted_input_bias = self.get_weighted_input_bias(
                    input_bias, weight.grad
                )

                bias = weight.grad.clone().abs()

                if len(shape) == 4:
                    if math.prod(shape[2::]) > 1:
                        new_mask, input_bias = self.generate_convolutional_bias_mask(
                            num_edges, shape, weighted_input_bias, bias
                        )
                    else:
                        weighted_input_bias = self.get_weighted_input_bias(
                            None, weight.grad
                        )
                        new_mask, _ = self.generate_convolutional_bias_mask(
                            num_edges, mask.shape, weighted_input_bias, bias
                        )
                elif len(shape) == 2:
                    # if name < len(self.masked_parameters) - 1:
                    new_mask, input_bias = self.generate_linear_bias_masks(
                        num_edges,
                        mask.shape,
                        weighted_input_bias,
                        bias,
                    )

                old_mask = mask.data.clone()
                mask.copy_(new_mask)
                if old_masks is not None:
                    old_mask_grad = weight.grad.data.detach().norm() / old_mask.sum()
                    self.forward(self.model, self.dataloader, self.device)
                    new_mask_grad = weight.grad.data.detach().norm() / new_mask.sum()
                    if old_mask_grad > new_mask_grad:
                        print(f"\tfail to reduce norm... restore old mask")
                        print(f"\t{old_mask_grad=} {new_mask_grad=}")
                        mask.data.copy_(old_mask)
                        input_bias = (
                            old_masks[name].view(shape[0], -1).sum(dim=-1).squeeze()
                        )
                        input_bias = input_bias.div(input_bias.sum())

                # weight.data.copy_(mask.data)
                out_density = (mask.sum() / mask.numel()).item()
                new_mask_density = (new_mask.sum() / mask.numel()).item()
                print(
                    f"\t{erk_density=} {out_density=} {new_mask_density=} {num_edges=}"
                )
            else:
                input_bias = None  # full-dense layer has no output bias
                num_edges = "full"

            # degree_bound, random_bound, meta = self.ramanujan_bounds(mask)
            # print(
            # f"{name=} {meta=} {density=} {out_density=} {degree_bound=} {random_bound=}"
            # )
        # check_sparsity(self.model)
        self.nonlinearize(self.model, signs)
        # check_sparsity(self.model)

    @staticmethod
    @th.no_grad()
    def get_weighted_input_bias(
        input_bias: typ.Optional[th.Tensor], gradients: th.Tensor
    ) -> th.Tensor:
        if input_bias is None or input_bias.size(0) != gradients.size(1):
            input_bias = th.ones(gradients.size(1)).softmax(dim=0)

        inc = gradients.size(1)
        gradients = th.transpose(gradients.detach().clone(), 0, 1).reshape(inc, -1)
        input_grad_norm = th.norm(gradients, dim=-1)
        input_grad_prob = input_grad_norm / input_grad_norm.sum()

        new_bias = input_bias * input_grad_prob
        return new_bias.div(new_bias.sum())

    def _find_offset(self, shape: typ.List[int], starting_offset: int) -> int:
        """find the largest fix number of filters closed to starting_offset"""
        if len(shape) == 2:
            while shape[1] % starting_offset:
                starting_offset -= 1
            return starting_offset
        else:
            kH, kW = shape[2::]
            return starting_offset // (kH * kW) * (kH * kW)

    def _edge_balance(
        self, edges_per_channels: th.Tensor, numel: int, max_degree: int
    ) -> typ.List[float]:
        """Balance the assigned edges per input channel by max degree.
        Any extra edges will be assigned to the next most populated channels until there is no more
        carry over.
        """
        edges_per_channels = th.round(edges_per_channels)
        max_edges_per_channel = numel * max_degree
        carry_over_edges = edges_per_channels - max_edges_per_channel
        carry_over_edges = carry_over_edges[carry_over_edges > 0].sum()

        if carry_over_edges > 0:

            edges_per_channels[
                edges_per_channels > max_edges_per_channel
            ] = max_edges_per_channel

            val, index = edges_per_channels.topk(k=edges_per_channels.size(0))

            for vol, idx in zip(val, index):
                if carry_over_edges > 0:
                    if vol < max_edges_per_channel:
                        addon = min(max_edges_per_channel - vol, carry_over_edges)
                        edges_per_channels[idx] = vol + addon
                        carry_over_edges -= addon
                else:
                    break
        return edges_per_channels

    @th.no_grad()
    def generate_convolutional_bias_mask(
        self,
        total_edges: int,
        shape: typ.List[int],
        input_bias: th.Tensor,
        weights_bias: th.Tensor,
    ) -> typ.Tuple[th.Tensor, th.Tensor]:
        """genearate a mask contrained by budgets, and ensures all sub-graphs are ramanujan"""
        assert len(shape) == 4
        if input_bias is not None:
            assert len(input_bias) == shape[1]

        out_dim = shape[0]
        in_dim = math.prod(shape[1::])

        submask_offset = math.prod(shape[2::])  # self._find_offset(shape, out_dim // 2)
        # out_dim//2 is  from expander theory |S| \leq |V|//2

        if input_bias is None:
            edges_per_channels = total_edges * th.ones(shape[1]).div(shape[1])
        else:
            edges_per_channels = total_edges * input_bias

        edges_per_channels = self._edge_balance(
            edges_per_channels, submask_offset, out_dim
        )

        mask = th.zeros(in_dim, out_dim)

        output_bias = th.ones(out_dim)
        weights_bias = weights_bias.reshape(out_dim, -1).T

        for i in range(in_dim // submask_offset):
            offset = min(submask_offset, mask.size(0) - i * submask_offset)
            if total_edges > 0 and edges_per_channels[i] > 0:
                max_degree = max(
                    min(math.ceil(edges_per_channels[i] / offset), out_dim),
                    3,
                )
                subset_weights_bias = weights_bias[
                    i * submask_offset : submask_offset * i + offset
                ]
                submask, total_edges, output_bias = self.regular_permutate(
                    max_degree,
                    offset,
                    out_dim,
                    total_edges,
                    output_bias,
                    subset_weights_bias,
                )  # type: ignore[assignment]
                # print(
                # f"{total_edges=} channel{i} edges:{edges_per_channels[i]} {output_bias=}"
                # )

                mask[i * submask_offset : submask_offset * i + offset] = submask
            elif total_edges == 0:
                break

        # assert total_edges <= 0
        output_bias -= 1
        # percentile = np.percentile(output_bias.numpy(), 3)
        output_mask = (output_bias <= math.prod(shape[2::])).bool()
        output_bias[output_mask] = 0.0
        mask[:, output_mask] = 0
        mask = mask.T.reshape(*shape)

        # print(
        # f"{shape=} {edges_per_channels=} {submask_offset=} {output_bias=}\
        # weightnorm={weights_bias.norm()}"
        # )
        return mask, output_bias.div(th.sum(output_bias))

    @th.no_grad()
    def generate_linear_bias_masks(
        self,
        total_edges: int,
        shape: typ.List[int],
        input_bias: typ.Optional[th.Tensor] = None,
        weight_bias: typ.Optional[th.Tensor] = None,
    ) -> typ.Tuple[th.Tensor, None]:
        """genearate a mask contrained by budgets, and ensures all sub-graphs are ramanujan"""
        assert len(shape) == 2

        out_dim = shape[0]
        in_dim = shape[1]

        avg_edges: typ.Optional[float] = None
        edges_per_channels: typ.Optional[typ.List[float]] = None

        if input_bias is None or input_bias.size(0) != in_dim:
            submask_offset = self._find_offset(shape, out_dim // 2)
            avg_edges = total_edges / (in_dim // submask_offset)
        else:
            assert input_bias.size(0) == in_dim, print(
                f"{in_dim=}, {input_bias.size(0)}"
            )
            submask_offset = 1
            edges_per_channels = total_edges * input_bias  # type: ignore[assignment]

            edges_per_channels = self._edge_balance(
                edges_per_channels, submask_offset, out_dim
            )

        # out_dim//2 is  from expander theory |S| \leq |V|//2

        mask = th.zeros(in_dim, out_dim)
        output_bias: typ.Optional[th.Tensor] = None
        if weight_bias is not None:
            weight_bias = weight_bias.T

        for i in range(in_dim // submask_offset):
            offset = min(submask_offset, mask.size(0) - i * submask_offset)
            if total_edges > 0:
                if avg_edges is not None:
                    max_degree = min(math.ceil(avg_edges / offset), out_dim)

                if edges_per_channels is not None:
                    max_degree = min(math.ceil(edges_per_channels[i]), out_dim)

                if weight_bias is not None:
                    subset_weights_bias = weight_bias[
                        i * submask_offset : submask_offset * i + offset
                    ]
                else:
                    subset_weights_bias = None

                if max_degree > 0:
                    submask, total_edges, output_bias = self.regular_permutate(
                        max_degree,
                        offset,
                        out_dim,
                        total_edges,
                        output_bias,
                        subset_weights_bias,
                    )
                    mask[i * submask_offset : submask_offset * i + offset] = submask
            else:
                break

        # assert total_edges <= 0
        output_bias -= 1
        # percentile = np.percentile(output_bias.numpy(), 3)
        # output_mask = (output_bias <= percentile).bool()
        # output_bias[output_mask] = 0.0
        # mask[:, output_mask] = 0
        mask = mask.T.reshape(*shape)

        return mask, output_bias

    def regular_permutate(
        self,
        degree: int,
        leftnodes: int,
        rightnodes: int,
        total_edges: int,
        output_bias: typ.Optional[th.Tensor] = None,
        weight_bias: typ.Optional[th.Tensor] = None,
        iteration: int = 1,
    ) -> typ.Tuple[th.Tensor, int, th.Tensor]:
        """permute the edge distribution until within Ramanujan"""

        if weight_bias is not None:
            # # __import__("pdb").set_trace()
            softweight = weight_bias.mean(dim=0)
            softweight = softweight / softweight.sum()
            softweight = softweight.tile(leftnodes).reshape(leftnodes, rightnodes)

            # softweight = (weight_bias.T / weight_bias.sum(dim=1)).T
            mask = th.isnan(softweight) | th.isinf(softweight)
            softweight[mask] = 0

            false_index = softweight.sum(dim=1) <= 0

            if th.any(false_index):
                softweight[false_index] = th.ones(rightnodes).softmax(dim=0)

        # assert softweight.sum(dim=1).sum().item() == leftnodes, print(
        # f"{softweight=}, {softweight.sum(dim=1).sum()} {leftnodes=}"
        # )

        def randomize():
            if weight_bias is None:
                indices = th.topk(th.rand(leftnodes, rightnodes), degree, dim=-1)[1]
            else:
                indices = th.multinomial(softweight, degree, False)
            return indices

        total_edges -= degree * leftnodes

        if leftnodes > 1:

            ret: th.Tensor
            max_distance = float("-inf")
            for i in range(iteration):
                submask = th.scatter(
                    th.zeros(leftnodes, rightnodes),
                    dim=-1,
                    index=randomize(),
                    value=1.0,
                )
                degree_bound, random_bound, meta = self.ramanujan_bounds(submask.T)
                if degree_bound > max_distance:
                    ret = submask
                    max_distance = degree_bound

        else:
            ret = th.scatter(
                th.zeros(leftnodes, rightnodes), dim=-1, index=randomize(), value=1.0
            )

        if output_bias is not None:
            output_bias += ret.sum(dim=0)
        else:
            output_bias = ret.sum(dim=0)

        return ret, total_edges, output_bias

    @staticmethod
    def get_biparite_graph(
        tensor: th.Tensor,
    ) -> typ.Tuple[th.Tensor, typ.Dict[str, typ.Any]]:
        """generate bipartite graph adj matrix from tensor"""

        org_shape = tensor.shape

        mask = (tensor > 0.0).float()
        mask = mask.reshape(mask.size(0), -1).T

        in_dim = mask.size(0)
        out_dim = mask.size(1)

        mask = mask[mask.sum(-1) > 0, :]
        mask = mask[:, mask.T.sum(-1) > 0]

        left_nodes, right_nodes = mask.shape
        num_nodes = left_nodes + right_nodes

        bigraph = th.zeros(num_nodes, num_nodes).to(mask.device)
        bigraph[0:left_nodes, left_nodes::] = mask
        bigraph[left_nodes::, 0:left_nodes] = mask.T

        meta = {
            "num_nodes": num_nodes,
            "out_dim": out_dim,
            "in_dim": in_dim,
            "left_nodes": left_nodes,
            "right_nodes": right_nodes,
            "orignal_shape": org_shape,
        }
        return bigraph, meta  # num_nodes, out_dim, in_dim

    @staticmethod
    def get_first_eigen(tensor: th.Tensor) -> float:
        """calculate the first eig value

        :tensor: TODO
        :returns: TODO

        """
        bigraph, meta = Ramanujan.get_biparite_graph(tensor)

        edge_index = bigraph.to_sparse().indices()
        degree = pyg.utils.degree(edge_index[0, :], meta["num_nodes"])
        avg_deg_left = degree[0 : meta["left_nodes"]].mean()
        avg_deg_right = degree[meta["left_nodes"] : :].mean()

        return math.sqrt(avg_deg_left * avg_deg_right)

    @staticmethod
    def ramanujan_bounds(
        tensor: th.Tensor,
    ) -> typ.Tuple[float, float, typ.Dict[str, typ.Any]]:
        """Calculate the Ramanujan bound"""
        bigraph, meta = Ramanujan.get_biparite_graph(tensor)

        edge_index = bigraph.to_sparse().coalesce().indices()
        degree = pyg.utils.degree(edge_index[0, :], meta["num_nodes"])
        avg_deg_left = degree[0 : meta["left_nodes"]].mean()
        avg_deg_right = degree[meta["left_nodes"] : :].mean()

        if avg_deg_left >= 3 or avg_deg_right >= 3:

            eigs = Ramanujan.get_eig_values(bigraph)

            degree_bound = (
                math.sqrt(avg_deg_left - 1) + math.sqrt(avg_deg_right - 1) - eigs[-1]
            )

            random_bound = (eigs[-1] ** 2 / 4 + 1) * math.sqrt(
                meta["left_nodes"] * meta["right_nodes"]
            ) - abs(
                edge_index.size(-1)
                - (avg_deg_left / meta["out_dim"])
                * (meta["left_nodes"] * meta["right_nodes"])
            )
            random_bound /= meta["out_dim"] * meta["in_dim"]
        else:
            random_bound = float("inf")
            degree_bound = float("inf")
        meta["avg_deg_left"] = avg_deg_left.item()
        meta["avg_deg_right"] = avg_deg_right.item()

        return degree_bound, random_bound, meta

    @staticmethod
    def get_eig_values(matrix: th.Tensor, k: int = 3) -> typ.List[float]:
        """
        get the real eig of a square matrix
        for bi-graph, the third largest eig denotes connectivity
        """
        matrix = coo_array(matrix.cpu())
        adj_eigh_val, _ = sp.sparse.linalg.eigsh(matrix, k=k, which="LM")
        abs_eig = [abs(i) for i in adj_eigh_val]
        abs_eig.sort(reverse=True)
        return abs_eig


def mp_proportional_sampling(
    bias: np.ndarray, target: int, num_nodes: int
) -> th.Tensor:
    """multi-threaded proportional_sampling"""
    with Pool() as p:
        func = partial(unique_proportional_sampling, target)
        results = list(p.map(func, list(bias)))
    p.join()
    p.close()
    return th.cat(results, dim=0)


def unique_proportional_sampling(target: int, bias: np.ndarray) -> th.Tensor:
    # seen: typ.Set[int] = set()
    # np.random.seed()
    candidates = np.random.choice(
        range(bias.shape[0]), size=target, replace=False, p=bias
    )

    return th.tensor(candidates).unsqueeze(0)


def proportional_sampling(bias: typ.List[float]) -> int:
    """performe individual index proportional sampling"""
    cumsum = [bias[0]]
    for i in range(1, len(bias)):
        cumsum.append(bias[i] + cumsum[i - 1])

    r = np.random.random(1)[0]
    for i, prob in enumerate(cumsum):
        if r <= prob:
            break
    return i


def check_sparsity(model):

    sum_list = 0
    one_sum = 0

    for name, m in model.named_modules():
        if isinstance(m, (nn.Conv2d, nn.Linear)):
            sum_list = sum_list + float(m.weight_mask.nelement())
            one_sum = one_sum + float(th.sum(m.weight_mask))
    print("* remain weight = ", 100 * one_sum / sum_list, "%")

    return 100 * one_sum / sum_list


def check_sparsity_dict(model_dict):

    sum_list = 0
    zero_sum = 0

    for key in model_dict.keys():
        if "mask" in key:
            sum_list = sum_list + float(model_dict[key].nelement())
            zero_sum = zero_sum + float(th.sum(model_dict[key] == 0))
    print("* remain weight = ", 100 * (1 - zero_sum / sum_list), "%")

    return 100 * (1 - zero_sum / sum_list)


def prune_model_identity(model):

    print("start pruning with identity mask")
    for name, m in model.named_modules():
        if isinstance(m, nn.Conv2d) or isinstance(m, nn.Linear):
            print("identity pruning layer {}".format(name))
            prune.Identity.apply(m, "weight")


def prune_model_custom(model, mask_dict):

    print("start pruning with custom mask")
    for name, m in model.named_modules():
        if isinstance(m, nn.Conv2d) or isinstance(m, nn.Linear):
            print("custom pruning layer {}".format(name))
            prune.CustomFromMask.apply(
                m, "weight", mask=mask_dict[name + ".weight_mask"]
            )


def extract_mask(model_dict):

    new_dict = {}

    for key in model_dict.keys():
        if "mask" in key:
            new_dict[key] = copy.deepcopy(model_dict[key])

    return new_dict


def get_coo_state_dict(state_dict: dict):
    ret = {}
    for k, v in state_dict.items():
        if k.endswith("orig"):
            mask = state_dict[k.replace("orig", "mask")]
            name = k[:-5]  # .replace("_orig", "")
            ret[name] = (v * mask).to_sparse()
    return ret<|MERGE_RESOLUTION|>--- conflicted
+++ resolved
@@ -177,11 +177,7 @@
     def __init__(self, masked_parameters):
         super(Mag, self).__init__(masked_parameters)
 
-<<<<<<< HEAD
-    def score(self, *args, **kwargs):
-=======
     def score(self, *args, **kwargs): 
->>>>>>> 8299ef4a
         for _, p in self.masked_parameters:
             self.scores[id(p)] = th.clone(p.data).detach().abs_()
 
